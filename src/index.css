--- conflicted
+++ resolved
@@ -1,5 +1,4 @@
 .image-tool {
-<<<<<<< HEAD
 	--bg-color: #cdd1e0;
 	--front-color: #388ae5;
 	--border-color: #e8e8eb;
@@ -81,10 +80,21 @@
 		}
 	}
 
-	&--filled {
-		.cdx-button {
-			display: none;
-		}
+  .cdx-button {
+    display: flex;
+    align-items: center;
+    justify-content: center;
+
+    svg {
+      height: auto;
+      margin: 0 6px 0 0;
+    }
+  }
+  
+  &--filled {
+    .cdx-button {
+      display: none;
+    }
 
 		^&__image {
 			&-preloader {
@@ -160,156 +170,6 @@
     border-color: #f8b4b4;
     color: #771d1d;
 	}
-=======
-  --bg-color: #cdd1e0;
-  --front-color: #388ae5;
-  --border-color: #e8e8eb;
-
-  &__image {
-    border-radius: 3px;
-    overflow: hidden;
-    margin-bottom: 10px;
-
-    &-picture {
-      max-width: 100%;
-      vertical-align: bottom;
-      display: block;
-    }
-
-    &-preloader {
-      width: 50px;
-      height: 50px;
-      border-radius: 50%;
-      background-size: cover;
-      margin: auto;
-      position: relative;
-      background-color: var(--bg-color);
-      background-position: center center;
-
-      &::after {
-        content: "";
-        position: absolute;
-        z-index: 3;
-        width: 60px;
-        height: 60px;
-        border-radius: 50%;
-        border: 2px solid var(--bg-color);
-        border-top-color: var(--front-color);
-        left: 50%;
-        top: 50%;
-        margin-top: -30px;
-        margin-left: -30px;
-        animation: image-preloader-spin 2s infinite linear;
-        box-sizing: border-box;
-      }
-    }
-  }
-
-  &__caption {
-    &[contentEditable="true"][data-placeholder]::before {
-      position: absolute !important;
-      content: attr(data-placeholder);
-      color: #707684;
-      font-weight: normal;
-      display: none;
-    }
-
-    &[contentEditable="true"][data-placeholder]:empty {
-      &::before {
-        display: block;
-      }
-
-      &:focus::before {
-        display: none;
-      }
-    }
-  }
-
-  &--empty {
-    ^&__image {
-      display: none;
-    }
-  }
-
-  &--empty,
-  &--loading {
-    ^&__caption {
-      display: none;
-    }
-  }
-
-  .cdx-button {
-    display: flex;
-    align-items: center;
-    justify-content: center;
-
-    svg {
-      height: auto;
-      margin: 0 6px 0 0;
-    }
-  }
-  
-  &--filled {
-    .cdx-button {
-      display: none;
-    }
-
-    ^&__image {
-      &-preloader {
-        display: none;
-      }
-    }
-  }
-
-  &--loading {
-    ^&__image {
-      min-height: 200px;
-      display: flex;
-      border: 1px solid var(--border-color);
-      background-color: #fff;
-
-      &-picture {
-        display: none;
-      }
-    }
-
-    .cdx-button {
-      display: none;
-    }
-  }
-
-  /**
-   * Tunes
-   * ----------------
-   */
-
-  &--withBorder {
-    ^&__image {
-      border: 1px solid var(--border-color);
-    }
-  }
-
-  &--withBackground {
-    ^&__image {
-      padding: 15px;
-      background: var(--bg-color);
-
-      &-picture {
-        max-width: 60%;
-        margin: 0 auto;
-      }
-    }
-  }
-
-  &--stretched {
-    ^&__image {
-      &-picture {
-        width: 100%;
-      }
-    }
-  }
-
->>>>>>> 25d46cd8
 }
 
 @keyframes image-preloader-spin {
